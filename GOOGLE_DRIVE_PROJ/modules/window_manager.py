"""
GDS窗口管理器 - 统一管理所有tkinter窗口
解决多线程窗口创建和队列管理的复杂性问题
支持跨进程队列管理，确保多个GDS进程只能有一个窗口
"""

import threading
import queue
import time
import os
import fcntl
import json
import signal
import atexit
import subprocess
import psutil
from pathlib import Path

class WindowManager:
    """
    统一窗口管理器
    
    设计原则：
    1. 单例模式：整个系统只有一个WindowManager实例
    2. 队列化处理：所有窗口请求进入队列，按顺序处理
    3. 接口化设计：线程通过简单接口提交命令和获取结果
    4. 生命周期管理：Manager负责窗口的完整生命周期
    """
    
    _instance = None
    _lock = threading.Lock()
    
    def __new__(cls):
        """单例模式实现"""
        if cls._instance is None:
            with cls._lock:
                if cls._instance is None:
                    cls._instance = super().__new__(cls)
        return cls._instance
    
    def __init__(self):
        """初始化窗口管理器"""
        if hasattr(self, '_initialized'):
            return
        
        self._initialized = True
        self.window_counter = 0  # 窗口计数器
        self.active_processes = {}  # 活跃的子进程 {window_id: process}
        self.lock_file_path = Path("/Users/wukunhuan/.local/bin/GOOGLE_DRIVE_DATA/window_lock.lock")
        self.pid_file_path = Path("/Users/wukunhuan/.local/bin/GOOGLE_DRIVE_DATA/window_lock.pid")
        self.current_lock_fd = None  # 当前持有的锁文件描述符
        
        # 设置进程清理处理器
        self._setup_cleanup_handlers()
        
        # 清理可能存在的无效锁
        self._cleanup_stale_locks()
        
        # 跨进程窗口管理，不需要线程队列
    
    def _setup_cleanup_handlers(self):
        """设置进程清理处理器"""
        def cleanup_handler(signum=None, frame=None):
            self._debug_log(f"🧹 DEBUG: [CLEANUP_HANDLER] 进程清理处理器触发，信号: {signum}")
            self._cleanup_all_processes()
            self._release_lock()
        
        def emergency_cleanup_handler(signum=None, frame=None):
            """紧急清理处理器 - 用于强制退出信号"""
            self._debug_log(f"🚨 DEBUG: [EMERGENCY_CLEANUP] 紧急清理处理器触发，信号: {signum}")
            self._force_cleanup_all_processes()
            self._release_lock()
            # 对于SIGKILL等信号，立即退出
            if signum in (signal.SIGKILL, signal.SIGQUIT):
                os._exit(1)
        
        # 注册常规信号处理器
        signal.signal(signal.SIGTERM, cleanup_handler)
        signal.signal(signal.SIGINT, cleanup_handler)
        
        # 注册紧急信号处理器
        try:
            signal.signal(signal.SIGQUIT, emergency_cleanup_handler)  # Ctrl+\
            if hasattr(signal, 'SIGHUP'):
                signal.signal(signal.SIGHUP, cleanup_handler)  # 挂起信号
        except (OSError, ValueError):
            # 某些信号在某些系统上可能不可用
            pass
        
        # 注册退出处理器
        atexit.register(cleanup_handler)
        
        self._debug_log("🛡️ DEBUG: [CLEANUP_SETUP] 进程清理处理器已设置")
    
    def _cleanup_all_processes(self):
        """清理所有活跃的子进程"""
        if not hasattr(self, 'active_processes'):
            return
            
        cleanup_count = 0
        for window_id, process in list(self.active_processes.items()):
            try:
                if process.poll() is None:  # 进程还在运行
                    self._debug_log(f"🧹 DEBUG: [CLEANUP_PROCESS] 清理子进程: PID={process.pid}, window_id: {window_id}")
                    process.terminate()
                    try:
                        process.wait(timeout=2)
                    except subprocess.TimeoutExpired:
                        process.kill()
                        process.wait(timeout=2)
                    cleanup_count += 1
            except Exception as e:
                self._debug_log(f"Error: DEBUG: [CLEANUP_ERROR] 清理进程失败: {e}")
            
            # 从活跃进程列表中移除
            self.active_processes.pop(window_id, None)
        
        if cleanup_count > 0:
            self._debug_log(f"🧹 DEBUG: [CLEANUP_COMPLETE] 清理了 {cleanup_count} 个子进程")
    
    def _force_cleanup_all_processes(self):
        """强制清理所有活跃的子进程 - 用于紧急情况"""
        if not hasattr(self, 'active_processes'):
            return
            
        cleanup_count = 0
        for window_id, process in list(self.active_processes.items()):
            try:
                if process.poll() is None:  # 进程还在运行
                    self._debug_log(f"🚨 DEBUG: [FORCE_CLEANUP_PROCESS] 强制清理子进程: PID={process.pid}, window_id: {window_id}")
                    
                    # 立即杀死进程，不等待
                    process.kill()
                    try:
                        process.wait(timeout=1)
                    except subprocess.TimeoutExpired:
                        # 如果1秒内还没死，就忽略
                        pass
                    cleanup_count += 1
            except Exception as e:
                self._debug_log(f"Error: DEBUG: [FORCE_CLEANUP_ERROR] 强制清理进程失败: {e}")
            
            # 从活跃进程列表中移除
            self.active_processes.pop(window_id, None)
        
        # 额外的系统级清理：查找并杀死所有可能的tkinter窗口进程
        try:
            import psutil
            killed_count = 0
            for proc in psutil.process_iter(['pid', 'cmdline']):
                try:
                    cmdline = proc.info['cmdline']
                    if not cmdline:
                        continue
                        
                    cmdline_str = ' '.join(cmdline)
                    
                    # 检测可能的GDS tkinter窗口进程
                    if ('python' in cmdline_str.lower() and 
                        ('-c' in cmdline_str or 'tkinter' in cmdline_str.lower()) and
                        ('Google Drive Shell' in cmdline_str or 'root.title' in cmdline_str)):
                        
                        self._debug_log(f"🚨 DEBUG: [SYSTEM_CLEANUP] 发现并清理tkinter进程: PID={proc.info['pid']}")
                        proc.kill()
                        killed_count += 1
                        
                except (psutil.NoSuchProcess, psutil.AccessDenied, psutil.ZombieProcess):
                    continue
            
            if killed_count > 0:
                self._debug_log(f"🚨 DEBUG: [SYSTEM_CLEANUP_COMPLETE] 系统级清理了 {killed_count} 个tkinter进程")
                
        except Exception as e:
            self._debug_log(f"Error: DEBUG: [SYSTEM_CLEANUP_ERROR] 系统级清理失败: {e}")
        
        if cleanup_count > 0:
            self._debug_log(f"🚨 DEBUG: [FORCE_CLEANUP_COMPLETE] 强制清理了 {cleanup_count} 个子进程")
    
    def _cleanup_stale_locks(self):
        """清理过期的锁文件"""
        try:
            if self.pid_file_path.exists():
                with open(self.pid_file_path, 'r') as f:
                    old_pid = int(f.read().strip())
                
                # 检查进程是否还存在
                try:
                    old_process = psutil.Process(old_pid)
                    # 检查是否是GDS相关进程
                    cmdline = ' '.join(old_process.cmdline())
                    if 'GOOGLE_DRIVE.py' not in cmdline and 'python' not in cmdline.lower():
                        # 不是GDS进程，清理锁
                        self._force_cleanup_lock()
                        self._debug_log(f"🧹 DEBUG: [STALE_LOCK_CLEANUP] 清理了非GDS进程的锁: PID={old_pid}")
                except psutil.NoSuchProcess:
                    # 进程不存在，清理锁
                    self._force_cleanup_lock()
                    self._debug_log(f"🧹 DEBUG: [STALE_LOCK_CLEANUP] 清理了不存在进程的锁: PID={old_pid}")
                    
        except Exception as e:
            self._debug_log(f"⚠️ DEBUG: [STALE_LOCK_CLEANUP_ERROR] 清理过期锁失败: {e}")
    
    def _force_cleanup_lock(self):
        """强制清理锁文件"""
        try:
            if self.lock_file_path.exists():
                self.lock_file_path.unlink()
            if self.pid_file_path.exists():
                self.pid_file_path.unlink()
        except Exception as e:
            self._debug_log(f"Error: DEBUG: [FORCE_CLEANUP_ERROR] 强制清理锁失败: {e}")
    
    def _acquire_lock(self, request_id, timeout_seconds=30):
        """
        获取跨进程锁
        
        Args:
            request_id (str): 请求ID
            timeout_seconds (int): 超时时间
            
        Returns:
            bool: 是否成功获取锁
        """
        current_pid = os.getpid()
        start_time = time.time()
        
        self._debug_log(f"🔒 DEBUG: [LOCK_REQUEST] 进程 {current_pid} 请求窗口锁: {request_id}")
        
        while time.time() - start_time < timeout_seconds:
            try:
                # 尝试创建PID文件（原子操作）
                if not self.pid_file_path.exists():
                    # PID文件不存在，尝试创建
                    with open(self.pid_file_path, 'x') as f:  # 'x' 模式确保原子性创建
                        f.write(str(current_pid))
                        f.flush()
                        os.fsync(f.fileno())  # 强制写入磁盘
                    
                    # 再次验证PID文件内容（防止竞态条件）
                    time.sleep(0.01)  # 短暂等待
                    with open(self.pid_file_path, 'r') as f:
                        stored_pid = int(f.read().strip())
                    
                    if stored_pid == current_pid:
                        # 成功获取锁，现在获取文件锁作为双重保险
                        try:
                            self.current_lock_fd = open(self.lock_file_path, 'w')
                            fcntl.flock(self.current_lock_fd.fileno(), fcntl.LOCK_EX | fcntl.LOCK_NB)
                            self._debug_log(f"🔓 DEBUG: [LOCK_ACQUIRED] 进程 {current_pid} 成功获得窗口锁: {request_id}")
                            return True
                        except (IOError, OSError):
                            # 文件锁获取失败，清理PID文件
                            self._force_cleanup_lock()
                            continue
                    else:
                        # PID文件被其他进程修改，继续等待
                        continue
                else:
                    # PID文件存在，检查持有锁的进程是否还活着
                    try:
                        with open(self.pid_file_path, 'r') as f:
                            lock_holder_pid = int(f.read().strip())
                        
                        try:
                            lock_process = psutil.Process(lock_holder_pid)
                            # 进程存在，检查是否是GDS进程
                            cmdline = ' '.join(lock_process.cmdline())
                            if 'GOOGLE_DRIVE.py' in cmdline or 'python' in cmdline.lower():
                                # 是有效的GDS进程，等待
                                self._debug_log(f"⏳ DEBUG: [LOCK_WAITING] 进程 {current_pid} 等待锁释放，当前持有者: PID={lock_holder_pid}")
                                time.sleep(0.5)
                                continue
                            else:
                                # 不是GDS进程，清理锁
                                self._force_cleanup_lock()
                                continue
                        except psutil.NoSuchProcess:
                            # 持有锁的进程已不存在，清理锁
                            self._force_cleanup_lock()
                            self._debug_log(f"🧹 DEBUG: [DEAD_LOCK_CLEANUP] 清理了死进程的锁: PID={lock_holder_pid}")
                            continue
                            
                    except (ValueError, FileNotFoundError):
                        # PID文件损坏，清理
                        self._force_cleanup_lock()
                        continue
                        
            except FileExistsError:
                # PID文件已存在，等待
                time.sleep(0.1)
                continue
            except Exception as e:
                self._debug_log(f"Error: DEBUG: [LOCK_ERROR] 获取锁时出错: {e}")
                time.sleep(0.5)
                continue
        
        # 超时
        self._debug_log(f"⏰ DEBUG: [LOCK_TIMEOUT] 进程 {current_pid} 获取锁超时: {request_id}")
        return False
    
    def _release_lock(self):
        """释放跨进程锁"""
        try:
            current_pid = os.getpid()
            
            # 检查是否是当前进程持有的锁
            if self.pid_file_path.exists():
                with open(self.pid_file_path, 'r') as f:
                    lock_holder_pid = int(f.read().strip())
                
                if lock_holder_pid == current_pid:
                    # 释放文件锁
                    if self.current_lock_fd:
                        try:
                            fcntl.flock(self.current_lock_fd.fileno(), fcntl.LOCK_UN)
                            self.current_lock_fd.close()
                            self.current_lock_fd = None
                        except Exception as e:
                            self._debug_log(f"⚠️ DEBUG: [FILE_LOCK_RELEASE_ERROR] 释放文件锁失败: {e}")
                    
                    # 清理锁文件
                    self._force_cleanup_lock()
                    self._debug_log(f"🔓 DEBUG: [LOCK_RELEASED] 进程 {current_pid} 释放了窗口锁")
                else:
                    self._debug_log(f"⚠️ DEBUG: [LOCK_RELEASE_WARNING] 进程 {current_pid} 尝试释放不属于自己的锁")
            
        except Exception as e:
            self._debug_log(f"Error: DEBUG: [LOCK_RELEASE_ERROR] 释放锁时出错: {e}")
    
    def start_manager(self):
        """跨进程窗口管理器，无需启动线程"""
        self._debug_log("🏗️ DEBUG: [CROSS_PROCESS_WINDOW_MANAGER] 跨进程窗口管理器启动成功")
    
    def request_window(self, title, command_text, timeout_seconds=3600):
        """
        请求显示窗口 - 改进的跨进程锁管理
        
        Args:
            title (str): 窗口标题
            command_text (str): 命令文本
            timeout_seconds (int): 超时时间
            
        Returns:
            dict: 用户操作结果
        """
        request_id = f"req_{int(time.time() * 1000)}_{os.getpid()}_{threading.get_ident()}"
        
        # 尝试获取改进的跨进程锁
        if not self._acquire_lock(request_id):
            return {
                "action": "error", 
                "message": "无法获取窗口锁，可能有其他窗口正在显示"
            }
        
        try:
            # 创建窗口请求
            window_request = {
                'request_id': request_id,
                'title': title,
                'command_text': command_text,
                'timeout_seconds': timeout_seconds,
                'process_id': os.getpid(),
                'thread_id': threading.get_ident()
            }
            
            # 创建和显示窗口
            result = self._create_and_show_window(window_request)
            self._debug_log(f"DEBUG: [WINDOW_COMPLETED] 进程 {os.getpid()} 窗口完成: {request_id}, action: {result.get('action')}")
            
            return result
            
        except Exception as e:
            error_msg = f"窗口创建失败: {str(e)}"
            self._debug_log(f"Error: DEBUG: [WINDOW_ERROR] 进程 {os.getpid()} 窗口错误: {request_id}, error: {str(e)}")
            return {"action": "error", "message": error_msg}
        finally:
            # 确保释放锁
            self._release_lock()
    
    def _create_and_show_window(self, request):
        """创建和显示tkinter窗口"""
        import subprocess
        import json
        import base64
        
        self.window_counter += 1
        window_id = f"win_{self.window_counter}_{request['request_id']}"
        
        self._debug_log(f"🪟 DEBUG: [TKINTER_WINDOW_CREATE] 创建窗口: {window_id}")
        
        # 使用subprocess创建窗口（避免主线程阻塞）
        title_escaped = request['title'].replace('"', '\\"').replace("'", "\\'")
        command_b64 = base64.b64encode(request['command_text'].encode('utf-8')).decode('ascii')
        
        # 获取音频文件路径
        current_dir = os.path.dirname(__file__)
        audio_file_path = os.path.join(os.path.dirname(current_dir), "tkinter_bell.mp3")
        
        # 创建子进程脚本
        # 准备模板变量
        timeout_ms = request['timeout_seconds'] * 1000
        
        subprocess_script_template = '''
import sys
import os
import json
import warnings
import base64

# 抑制所有警告
warnings.filterwarnings('ignore')
os.environ['TK_SILENCE_DEPRECATION'] = '1'

try:
    import tkinter as tk
    import queue
    
    result = {"action": "timeout"}
    result_queue = queue.Queue()
    
    # 解码base64命令
    command_text = base64.b64decode("COMMAND_B64_PLACEHOLDER").decode('utf-8')
    
    # 获取父进程PID（由父进程传入）
    parent_pid = PARENT_PID_PLACEHOLDER
    
    print(f"[DEBUG] 窗口进程启动: PID={os.getpid()}, 父进程PID={parent_pid}, 窗口ID=WINDOW_ID_PLACEHOLDER", file=sys.stderr)
    
    root = tk.Tk()
    root.title("Google Drive Shell")
    root.geometry("500x60")
    root.resizable(False, False)
    
    # 窗口计数器 - 记录到debug日志
    import os
    debug_file = "/Users/wukunhuan/.local/bin/GOOGLE_DRIVE_DATA/window_queue_debug.log"
    try:
        with open(debug_file, "a", encoding="utf-8") as f:
            import time
            timestamp = time.time() - 1757413752.714440  # 相对时间戳
            f.write("🪟 DEBUG: [{:.3f}s] [TKINTER_WINDOW_CREATED] 窗口创建成功 - WINDOW_ID_PLACEHOLDER (PID={}, 父进程PID={})\\n".format(timestamp, os.getpid(), parent_pid))
            f.flush()
    except:
        pass
    
    # 父进程监控函数
    def check_parent_alive():
        try:
            import psutil
            # 检查父进程是否还存活
            if not psutil.pid_exists(parent_pid):
                print(f"[DEBUG] 父进程{parent_pid}已退出，关闭窗口", file=sys.stderr)
                try:
                    with open(debug_file, "a", encoding="utf-8") as f:
                        timestamp = time.time() - 1757413752.714440
                        f.write("🪟 DEBUG: [{:.3f}s] [TKINTER_WINDOW_DESTROYED] 窗口销毁 - 父进程被kill - WINDOW_ID_PLACEHOLDER\\n".format(timestamp))
                        f.flush()
                except:
                    pass
                result.update({"action": "parent_killed"})
                root.destroy()
                return
            # 每1秒检查一次
            root.after(1000, check_parent_alive)
        except Exception as e:
            print(f"[DEBUG] 父进程监控错误: {e}", file=sys.stderr)
            # 出错时继续监控
            root.after(1000, check_parent_alive)
    
    # 启动父进程监控
    root.after(1000, check_parent_alive)
    
    # 居中窗口
    root.eval('tk::PlaceWindow . center')
    
    # 定义统一的聚焦函数
    def force_focus():
        try:
            root.focus_force()
            root.lift()
            root.attributes('-topmost', True)
            
            # macOS特定的焦点获取方法
            import platform
            if platform.system() == 'Darwin':
                import subprocess
                try:
                    # 尝试多个可能的应用程序名称
                    app_names = ['Python', 'python3', 'tkinter', 'Tk']
                    for app_name in app_names:
                        try:
                            subprocess.run(['osascript', '-e', 'tell application "' + app_name + '" to activate'], 
                                          timeout=0.5, capture_output=True)
                            break
                        except:
                            continue
                    
                    # 尝试使用系统事件来强制获取焦点
                    applescript_code = "tell application \\"System Events\\"\\n    set frontmost of first process whose name contains \\"Python\\" to true\\nend tell"
                    subprocess.run(['osascript', '-e', applescript_code], timeout=0.5, capture_output=True)
                except:
                    pass  # 如果失败就忽略
        except:
            pass
    
    # 全局focus计数器和按钮点击标志
    focus_count = 0
    button_clicked = False
    
    # 定义音频播放函数
    def play_bell_in_subprocess():
        try:
            audio_path = "AUDIO_FILE_PATH_PLACEHOLDER"
            if os.path.exists(audio_path):
                import platform
                import subprocess
                system = platform.system()
                if system == "Darwin":  # macOS
                    subprocess.run(["afplay", audio_path], 
                                 capture_output=True, timeout=2)
                elif system == "Linux":
                    # 尝试多个Linux音频播放器
                    players = ["paplay", "aplay", "mpg123", "mpv", "vlc"]
                    for player in players:
                        try:
                            subprocess.run([player, audio_path], 
                                         capture_output=True, timeout=2, check=True)
                            break
                        except (subprocess.CalledProcessError, FileNotFoundError):
                            continue
                elif system == "Windows":
                    # Windows可以使用winsound模块或powershell
                    try:
                        subprocess.run(["powershell", "-c", 
                                      "(New-Object Media.SoundPlayer '" + audio_path + "').PlaySync()"], 
                                     capture_output=True, timeout=2)
                    except:
                        pass
            else:
                print(f"DEBUG: Audio file not found: {audio_path}", file=sys.stderr)
        except Exception as e:
            print(f"DEBUG: Audio playback failed: {e}", file=sys.stderr)
    
    # 带focus计数的聚焦函数
    def force_focus_with_count(play_sound=True):
        global focus_count, button_clicked
        
        focus_count += 1
        force_focus()
        
        # 只有在需要时才播放音效
        if play_sound:
            try:
                import threading
                threading.Thread(target=play_bell_in_subprocess, daemon=True).start()
                root.after(100, lambda: trigger_copy_button())
            except Exception:
                pass
        else:
            # 不播放音效时，仍然触发复制按钮
            try:
                root.after(100, lambda: trigger_copy_button())
            except Exception:
                pass
    
    # 设置窗口置顶并初始聚焦（第1次，播放音效）
    root.attributes('-topmost', True)
    force_focus_with_count(play_sound=True)
    
    # 自动复制命令到剪切板
    root.clipboard_clear()
    root.clipboard_append(command_text)
    
    # 主框架
    main_frame = tk.Frame(root, padx=10, pady=10)
    main_frame.pack(fill=tk.BOTH, expand=True)
    
    # 按钮框架
    button_frame = tk.Frame(main_frame)
    button_frame.pack(fill=tk.X, expand=True)
    
    def copy_command():
        global button_clicked
        button_clicked = True
        try:
            # 使用更可靠的复制方法 - 一次性复制完整命令
            root.clipboard_clear()
            root.clipboard_append(command_text)
            
            # 验证复制是否成功
            try:
                clipboard_content = root.clipboard_get()
                if clipboard_content == command_text:
                    copy_btn.config(text="✅复制成功", bg="#4CAF50")
                else:
                    # 复制不完整，重试一次
                    root.clipboard_clear()
                    root.clipboard_append(command_text)
                    copy_btn.config(text="🔄重新复制", bg="#FF9800")
            except Exception as verify_error:
                # 验证失败但复制可能成功，显示已复制
                copy_btn.config(text="已复制", bg="#4CAF50")
            
            root.after(1500, lambda: copy_btn.config(text="📋复制指令", bg="#2196F3"))
        except Exception as e:
            copy_btn.config(text="Error: 复制失败", bg="#f44336")
    
    def trigger_copy_button():
        """触发复制按钮的点击效果（用于音效播放时自动触发）"""
        try:
            # 模拟按钮点击效果
            copy_btn.config(relief='sunken')
            root.after(50, lambda: copy_btn.config(relief='raised'))
            # 执行复制功能
            copy_command()
        except Exception:
            pass
    
    def execution_completed():
        global button_clicked
        print("DEBUG: execution_completed function called!", file=sys.stderr)
        button_clicked = True
        result_queue.put({"action": "success", "message": "用户确认执行完成"})
        result["action"] = "success"
        print("DEBUG: execution_completed about to destroy window", file=sys.stderr)
        
        # 保存剪切板内容，防止窗口关闭时丢失
        try:
            saved_clipboard = root.clipboard_get()
        except:
            saved_clipboard = command_text  # 如果获取失败，使用原始命令
        
        # 记录窗口销毁
        try:
            with open(debug_file, "a", encoding="utf-8") as f:
                import time
                timestamp = time.time() - 1757413752.714440
                f.write("🪟 DEBUG: [{:.3f}s] [TKINTER_WINDOW_DESTROYED] 窗口销毁 - 用户点击成功 - WINDOW_ID_PLACEHOLDER\\n".format(timestamp))
                f.flush()
        except:
            pass
            
        # 销毁窗口前重新设置剪切板
        try:
            root.clipboard_clear()
            root.clipboard_append(saved_clipboard)
            root.update()  # 确保剪切板更新生效
        except:
            pass
            
        root.destroy()
    
    def direct_feedback():
        """直接反馈功能"""
        global button_clicked
        button_clicked = True
        result_queue.put({"action": "direct_feedback", "message": "启动直接反馈模式"})
        result["action"] = "direct_feedback"
        
        # 保存剪切板内容，防止窗口关闭时丢失
        try:
            saved_clipboard = root.clipboard_get()
        except:
            saved_clipboard = command_text  # 如果获取失败，使用原始命令
        
        # 记录窗口销毁
        try:
            with open(debug_file, "a", encoding="utf-8") as f:
                import time
                timestamp = time.time() - 1757413752.714440
                f.write("🪟 DEBUG: [{:.3f}s] [TKINTER_WINDOW_DESTROYED] 窗口销毁 - 用户点击反馈 - WINDOW_ID_PLACEHOLDER\\n".format(timestamp))
                f.flush()
        except:
            pass
            
        # 销毁窗口前重新设置剪切板
        try:
            root.clipboard_clear()
            root.clipboard_append(saved_clipboard)
            root.update()  # 确保剪切板更新生效
        except:
            pass
            
        root.destroy()
    
    #复制指令按钮
    copy_btn = tk.Button(
        button_frame, 
        text="📋复制指令", 
        command=copy_command,
        font=("Arial", 9),
        bg="#2196F3",
        fg="white",
        padx=10,
        pady=5,
        relief=tk.RAISED,
        bd=2
    )
    copy_btn.pack(side=tk.LEFT, padx=(0, 5), fill=tk.X, expand=True)
    
<<<<<<< HEAD
    # 直接反馈按钮（第二个位置）- 默认禁用，需要粘贴键激活
    feedback_btn = tk.Button(
        button_frame, 
        text="⏳等待粘贴", 
=======
    # 直接反馈按钮（第二个位置）- 初始禁用状态
    feedback_btn = tk.Button(
        button_frame, 
        text="⏳等待激活", 
>>>>>>> 883723f8
        command=direct_feedback,
        font=("Arial", 9),
        bg="#CCCCCC",  # 灰色表示禁用
        fg="#666666",
        padx=10,
        pady=5,
        relief=tk.RAISED,
        bd=2,
<<<<<<< HEAD
        state=tk.DISABLED  # 默认禁用
    )
    feedback_btn.pack(side=tk.LEFT, padx=(0, 5), fill=tk.X, expand=True)
    
    # 执行完成按钮（最右边）- 默认禁用，需要粘贴键激活
=======
        state=tk.DISABLED  # 初始禁用
    )
    feedback_btn.pack(side=tk.LEFT, padx=(0, 5), fill=tk.X, expand=True)
    
    # 执行完成按钮（最右边）- 初始禁用状态
>>>>>>> 883723f8
    complete_btn = tk.Button(
        button_frame, 
        text="⏳等待激活", 
        command=execution_completed,
        font=("Arial", 9, "bold"),
<<<<<<< HEAD
        bg="#4CAF50",  # 绿色表示启用
        fg="white",
=======
        bg="#CCCCCC",  # 灰色表示禁用
        fg="#666666",
>>>>>>> 883723f8
        padx=10,
        pady=5,
        relief=tk.RAISED,
        bd=2,
<<<<<<< HEAD
        state=tk.NORMAL  # 启用以便测试
=======
        state=tk.DISABLED  # 初始禁用
>>>>>>> 883723f8
    )
    complete_btn.pack(side=tk.LEFT, fill=tk.X, expand=True)
    print("DEBUG: Complete button created and packed", file=sys.stderr)
    
    # 设置焦点到完成按钮
    complete_btn.focus_set()
    print("DEBUG: Focus set to complete button", file=sys.stderr)
    
    # 粘贴检测标志
    paste_detected = False
    
    # 按钮激活状态标志
    buttons_activated = False
    
    # 统一的按钮激活函数
    def activate_buttons(activation_source, play_sound=True):
        """激活按钮的统一函数"""
        global buttons_activated
        
        if buttons_activated:
            return  # 已经激活过了
            
        buttons_activated = True
        
        print(f"DEBUG: Activating buttons - source: {activation_source}, sound: {play_sound}", file=sys.stderr)
        
        # 启用直接反馈按钮
        feedback_btn.config(
            text="💬直接反馈",
            bg="#FF9800",
            fg="white",
            state=tk.NORMAL
        )
        
        # 启用执行完成按钮
        complete_btn.config(
            text="✅执行完成",
            bg="#4CAF50",
            fg="white",
            state=tk.NORMAL
        )
        
        # 播放音效（如果需要）
        if play_sound:
            try:
                import threading
                threading.Thread(target=play_bell_in_subprocess, daemon=True).start()
            except Exception:
                pass
        
        print(f"DEBUG: Buttons activated successfully - source: {activation_source}", file=sys.stderr)
        
        # 记录到debug文件
        try:
            with open(debug_file, "a", encoding="utf-8") as f:
                import time
                timestamp = time.time() - 1757413752.714440
                f.write("🎯 DEBUG: [{:.3f}s] [BUTTON_ACTIVATION] 按钮激活 - 来源: {} - WINDOW_ID_PLACEHOLDER\\n".format(timestamp, activation_source))
                f.flush()
        except:
            pass
    
    # 全局按键监听器
    global_listener = None
    
    # 启动pynput全局监听器
    def start_global_listener():
        """启动pynput全局按键监听器"""
        global global_listener, buttons_activated
        
        try:
            from pynput import keyboard
            
            def on_press(key):
                """全局按键按下回调"""
                try:
                    if buttons_activated:
                        return  # 已经激活了，不需要继续监听
                    
                    # 检查是否是Command键
                    key_name = getattr(key, 'name', str(key))
                    
                    print(f"DEBUG: Global key detected: {key_name}", file=sys.stderr)
                    
                    # macOS Command键检测
                    if key_name in ['cmd', 'cmd_l', 'cmd_r'] or (hasattr(key, 'vk') and key.vk in [55, 54]):
                        print("DEBUG: Global Command key detected", file=sys.stderr)
                        activate_buttons("全局Command键", play_sound=False)  # 不播放音效
                        
                    # Windows/Linux Control键检测
                    elif key_name in ['ctrl', 'ctrl_l', 'ctrl_r']:
                        print("DEBUG: Global Control key detected", file=sys.stderr)
                        activate_buttons("全局Control键", play_sound=False)  # 不播放音效
                        
                except Exception as e:
                    print(f"DEBUG: Global listener error: {e}", file=sys.stderr)
            
            # 创建监听器
            global_listener = keyboard.Listener(on_press=on_press)
            global_listener.start()
            
            print("DEBUG: Global keyboard listener started", file=sys.stderr)
            
        except Exception as e:
            print(f"DEBUG: Failed to start global listener: {e}", file=sys.stderr)
    
    # 启动全局监听器
    start_global_listener()
    
    # Command键检测功能（窗口焦点方案）
    def on_key_press(event):
<<<<<<< HEAD
        global button_clicked, paste_detected
        
        # Command+C (Mac) 或 Ctrl+C (Windows/Linux) -复制指令
        if ((event.state & 0x8) and event.keysym == 'c') or ((event.state & 0x4) and event.keysym == 'c'):
            button_clicked = True
            copy_command()
            return "break"  # 阻止默认行为
            
        # Command+V (Mac) 或 Ctrl+V (Windows/Linux) - 检测粘贴操作
        if ((event.state & 0x8) and event.keysym == 'v') or ((event.state & 0x4) and event.keysym == 'v'):
            if not paste_detected:
                paste_detected = True
                # 启用执行完成按钮
                complete_btn.config(
                    text="✅执行完成",
                    bg="#4CAF50",
                    fg="white",
                    state=tk.NORMAL
                )
                # 启用直接反馈按钮
                feedback_btn.config(
                    text="💬直接反馈",
                    bg="#FF9800",
                    fg="white",
                    state=tk.NORMAL
                )
                # 播放提示音
                try:
                    import threading
                    threading.Thread(target=play_bell_in_subprocess, daemon=True).start()
                except Exception:
                    pass
            return "break"  # 阻止默认行为
            
        # Enter键 - 也可以激活按钮（用于测试）
        if event.keysym == 'Return':
            if not paste_detected:
                paste_detected = True
                # 启用执行完成按钮
                complete_btn.config(
                    text="✅执行完成",
                    bg="#4CAF50",
                    fg="white",
                    state=tk.NORMAL
                )
                # 启用直接反馈按钮
                feedback_btn.config(
                    text="💬直接反馈",
                    bg="#FF9800",
                    fg="white",
                    state=tk.NORMAL
                )
                # 播放提示音
                try:
                    import threading
                    threading.Thread(target=play_bell_in_subprocess, daemon=True).start()
                except Exception:
                    pass
            return "break"  # 阻止默认行为
    
    # 专门的粘贴事件处理函数
    def handle_paste_shortcut(event=None):
        global paste_detected
        import sys
        print(f"DEBUG: handle_paste_shortcut called! event: {event}", file=sys.stderr)
        print(f"DEBUG: Current paste_detected state: {paste_detected}", file=sys.stderr)
        if not paste_detected:
            paste_detected = True
            print(f"DEBUG: Activating buttons from handle_paste_shortcut!", file=sys.stderr)
            # 启用执行完成按钮
            complete_btn.config(
                text="✅执行完成",
                bg="#4CAF50",
                fg="white",
                state=tk.NORMAL
            )
            # 启用直接反馈按钮
            feedback_btn.config(
                text="💬直接反馈",
                bg="#FF9800",
                fg="white",
                state=tk.NORMAL
            )
            # 播放提示音
            try:
                import threading
                threading.Thread(target=play_bell_in_subprocess, daemon=True).start()
            except Exception:
                pass
        else:
            print(f"DEBUG: Paste already detected, ignoring", file=sys.stderr)
        print(f"DEBUG: handle_paste_shortcut completed", file=sys.stderr)
        return "break"
    
    # 只使用特定的粘贴绑定，不使用通用键盘绑定
    print("DEBUG: About to set up paste bindings", file=sys.stderr)
    
    def debug_paste_ctrl(e):
        print("DEBUG: Control-v binding triggered!", file=sys.stderr)
        return handle_paste_shortcut()
    
    def debug_paste_cmd(e):
        print("DEBUG: Command-v binding triggered!", file=sys.stderr)
        return handle_paste_shortcut()
    
    def debug_paste_meta(e):
        print("DEBUG: Meta-v binding triggered!", file=sys.stderr)
        return handle_paste_shortcut()
    
    def debug_return(e):
        print("DEBUG: Return binding triggered!", file=sys.stderr)
        print("DEBUG: Calling execution_completed directly from Return key", file=sys.stderr)
        execution_completed()
        return "break"
    
    # 测试单一按键绑定
    def debug_single_key(key_name):
        def handler(e):
            print(f"DEBUG: Single key '{key_name}' pressed!", file=sys.stderr)
            print(f"DEBUG: Event details - keysym: {e.keysym}, state: {e.state}, char: {repr(e.char)}", file=sys.stderr)
            return "break"
        return handler
    
    root.bind('<Control-v>', debug_paste_ctrl)
    root.bind('<Command-v>', debug_paste_cmd)
    root.bind('<Meta-v>', debug_paste_meta)
    root.bind('<Return>', debug_return)
    
    # 添加单一按键绑定测试
    root.bind('<v>', debug_single_key('v'))
    root.bind('<c>', debug_single_key('c'))
    root.bind('<space>', debug_single_key('space'))
    root.bind('<BackSpace>', debug_single_key('backspace'))
    
    # 测试Command键的单独检测
    def debug_command_key(e):
        print(f"DEBUG: Command key event! keysym: {e.keysym}, state: {e.state}, type: {e.type}", file=sys.stderr)
        return "break"
    
    def debug_meta_key(e):
        print(f"DEBUG: Meta key event! keysym: {e.keysym}, state: {e.state}, type: {e.type}", file=sys.stderr)
        return "break"
    
    # 绑定Command键的各种可能名称（使用正确的tkinter键名）
    try:
        root.bind('<Meta_L>', debug_meta_key)
        root.bind('<Meta_R>', debug_meta_key)
        print("DEBUG: Meta key bindings set up successfully", file=sys.stderr)
    except Exception as e:
        print(f"DEBUG: Failed to bind Meta keys: {e}", file=sys.stderr)
    
    # 添加通用键盘事件监听来捕获所有事件
    def debug_all_keys(e):
        if e.keysym in ['Meta_L', 'Meta_R', 'Command_L', 'Command_R', 'v', 'c']:
            print(f"DEBUG: All-key handler - keysym: {e.keysym}, state: {e.state}, type: {e.type}, char: {repr(e.char)}", file=sys.stderr)
        return None  # 不阻止其他处理器
    
    root.bind('<KeyPress>', debug_all_keys)
    root.bind('<KeyRelease>', debug_all_keys)
    
    print("DEBUG: All key bindings set up completed (including Command key detection)", file=sys.stderr)
    
    # 确保窗口获得焦点（使用测试脚本中成功的方法）
    root.focus_force()
    root.lift()
    root.attributes('-topmost', True)
    root.focus_set()
    
    import sys
    print("DEBUG: Using specific paste bindings only (no general key binding)", file=sys.stderr)
=======
        """处理按键按下事件"""
        global buttons_activated
        
        if buttons_activated:
            return  # 已经激活了
        
        # 记录按键事件到debug
        key_info = f"keysym='{event.keysym}', keycode={event.keycode}, state={event.state}"
        print(f"DEBUG: Key press detected: {key_info}", file=sys.stderr)
        
        try:
            with open(debug_file, "a", encoding="utf-8") as f:
                import time
                timestamp = time.time() - 1757413752.714440
                f.write("⌨️ DEBUG: [{:.3f}s] [KEY_PRESS] 按键检测: {} - WINDOW_ID_PLACEHOLDER\\n".format(timestamp, key_info))
                f.flush()
        except:
            pass
        
        # 检查是否是Command键（Meta键）- macOS
        if event.keysym in ['Meta_L', 'Meta_R', 'Cmd_L', 'Cmd_R']:
            print("DEBUG: Command key detected via keysym", file=sys.stderr)
            activate_buttons("Command键按下", play_sound=False)  # 不播放音效
            return
            
        # 检查是否是Control键 - Windows/Linux备用
        if event.keysym in ['Control_L', 'Control_R']:
            print("DEBUG: Control key detected via keysym", file=sys.stderr)
            activate_buttons("Control键按下", play_sound=False)  # 不播放音效
            return
            
        # 检查修饰键状态位
        if event.state & 0x8:  # Command/Meta键状态位 (macOS)
            print("DEBUG: Command key detected via state bit", file=sys.stderr)
            activate_buttons("Command键状态位", play_sound=False)  # 不播放音效
            return
            
        if event.state & 0x4:  # Control键状态位 (Windows/Linux)
            print("DEBUG: Control key detected via state bit", file=sys.stderr)
            activate_buttons("Control键状态位", play_sound=False)  # 不播放音效
            return
        
        # 手动激活快捷键：空格键或Enter键
        if event.keysym in ['space', 'Return']:
            print(f"DEBUG: Manual activation key detected: {event.keysym}", file=sys.stderr)
            activate_buttons(f"手动激活({event.keysym})", play_sound=True)
            return
    
    # 组合键检测功能
    def on_combination_key(event):
        """处理组合键事件"""
        global buttons_activated
        
        if buttons_activated:
            return  # 已经激活了
        
        print(f"DEBUG: Combination key detected: {event}", file=sys.stderr)
        
        # 检查是否是Command+任意键或Ctrl+任意键
        if hasattr(event, 'state'):
            if event.state & 0x8:  # Command/Meta键
                print("DEBUG: Command combination key detected", file=sys.stderr)
                activate_buttons("Command组合键", play_sound=False)  # 不播放音效
                return
            elif event.state & 0x4:  # Control键
                print("DEBUG: Control combination key detected", file=sys.stderr)
                activate_buttons("Control组合键", play_sound=False)  # 不播放音效
                return
    
    def on_key_release(event):
        """处理按键释放事件"""
        # 记录按键释放事件
        key_info = f"keysym='{event.keysym}', keycode={event.keycode}"
        print(f"DEBUG: Key release detected: {key_info}", file=sys.stderr)
    
    # 10秒自动激活功能（保底方案）
    def auto_activate_buttons():
        """10秒后自动激活按钮（静默激活，无音效）"""
        global buttons_activated
        
        if buttons_activated:
            return  # 已经激活过了
            
        print("DEBUG: Auto-activating buttons after 10 seconds (silent mode)", file=sys.stderr)
        activate_buttons("10秒自动激活", play_sound=False)
    
    # 设置10秒定时器
    print("DEBUG: Setting 10-second auto-activation timer", file=sys.stderr)
    root.after(10000, auto_activate_buttons)
    
    # 绑定键盘事件（窗口焦点方案）
    print("DEBUG: Binding keyboard events for Command key detection (focus required)", file=sys.stderr)
    
    # 绑定窗口按键事件（需要焦点）
    root.bind('<KeyPress>', on_key_press)
    root.bind('<KeyRelease>', on_key_release)
    
    # 绑定Command键的各种可能事件（macOS）
    root.bind('<Meta_L>', lambda e: on_key_press(e))
    root.bind('<Meta_R>', lambda e: on_key_press(e))
    root.bind('<KeyPress-Meta_L>', lambda e: on_key_press(e))
    root.bind('<KeyPress-Meta_R>', lambda e: on_key_press(e))
    
    # 绑定Control键（Windows/Linux备用）
    root.bind('<Control_L>', lambda e: on_key_press(e))
    root.bind('<Control_R>', lambda e: on_key_press(e))
    root.bind('<KeyPress-Control_L>', lambda e: on_key_press(e))
    root.bind('<KeyPress-Control_R>', lambda e: on_key_press(e))
    
    # 绑定组合键（Command+任意键，Ctrl+任意键）
    combination_keys = [
        '<Command-v>', '<Command-V>', '<Command-c>', '<Command-C>',  # Command组合键
        '<Control-v>', '<Control-V>', '<Control-c>', '<Control-C>',  # Ctrl组合键
        '<Meta-v>', '<Meta-V>', '<Meta-c>', '<Meta-C>',              # Meta组合键
        '<Command-Key>', '<Control-Key>', '<Meta-Key>'               # 通用组合键
    ]
    
    for combo in combination_keys:
        try:
            root.bind(combo, on_combination_key)
            print(f"DEBUG: Bound combination key: {combo}", file=sys.stderr)
        except Exception as e:
            print(f"DEBUG: Failed to bind combination key {combo}: {e}", file=sys.stderr)
    
    # 定期强制获取焦点（每5秒一次）
    def periodic_focus():
        """定期强制获取焦点"""
        global buttons_activated
        if not buttons_activated:  # 只有在按钮未激活时才尝试获取焦点
            try:
                root.focus_force()
                root.lift()
                print("DEBUG: Periodic focus force executed", file=sys.stderr)
            except Exception as e:
                print(f"DEBUG: Periodic focus force failed: {e}", file=sys.stderr)
        
        # 5秒后再次执行
        root.after(5000, periodic_focus)
    
    # 启动定期焦点获取
    root.after(2000, periodic_focus)  # 2秒后开始
    
    # 确保窗口能接收键盘事件
    root.focus_set()
    
    print("DEBUG: Global keyboard event bindings completed", file=sys.stderr)
>>>>>>> 883723f8
    
    # 设置超时定时器
    def timeout_destroy():
        # 保存剪切板内容，防止窗口关闭时丢失
        try:
            saved_clipboard = root.clipboard_get()
        except:
            saved_clipboard = command_text  # 如果获取失败，使用原始命令
            
        try:
            with open(debug_file, "a", encoding="utf-8") as f:
                import time
                timestamp = time.time() - 1757413752.714440
                f.write("🪟 DEBUG: [{:.3f}s] [TKINTER_WINDOW_DESTROYED] 窗口销毁 - 超时 - WINDOW_ID_PLACEHOLDER\\n".format(timestamp))
                f.flush()
        except:
            pass
            
        # 销毁窗口前重新设置剪切板
        try:
            root.clipboard_clear()
            root.clipboard_append(saved_clipboard)
            root.update()  # 确保剪切板更新生效
        except:
            pass
            
        result.update({"action": "timeout"})
        root.destroy()
    
    root.after(TIMEOUT_MS_PLACEHOLDER, timeout_destroy)
    
    # 清理函数
    def cleanup_resources():
        """清理资源"""
        global global_listener
        try:
            if global_listener:
                global_listener.stop()
                print("DEBUG: Global listener stopped", file=sys.stderr)
        except Exception as e:
            print(f"DEBUG: Error stopping global listener: {e}", file=sys.stderr)
    
    # 绑定窗口关闭事件
    def on_window_closing():
        cleanup_resources()
        root.destroy()
    
    root.protocol("WM_DELETE_WINDOW", on_window_closing)
    
    # 运行窗口
<<<<<<< HEAD
    print("DEBUG: Starting tkinter mainloop", file=sys.stderr)
    root.mainloop()
    print("DEBUG: Tkinter mainloop ended", file=sys.stderr)
=======
    try:
        root.mainloop()
    finally:
        cleanup_resources()
>>>>>>> 883723f8
    
    # 输出结果
    print(f"DEBUG: Final result: {result}", file=sys.stderr)
    print(json.dumps(result))

except Exception as e:
    print(f"DEBUG: Exception occurred: {e}", file=sys.stderr)
    print(json.dumps({"action": "error", "message": str(e)}))
'''
        
        # 替换模板占位符
        subprocess_script = subprocess_script_template.replace("COMMAND_B64_PLACEHOLDER", command_b64)
        subprocess_script = subprocess_script.replace("TITLE_PLACEHOLDER", title_escaped)
        subprocess_script = subprocess_script.replace("WINDOW_ID_PLACEHOLDER", window_id)
        subprocess_script = subprocess_script.replace("TIMEOUT_MS_PLACEHOLDER", str(timeout_ms))
        subprocess_script = subprocess_script.replace("AUDIO_FILE_PATH_PLACEHOLDER", audio_file_path)
        subprocess_script = subprocess_script.replace("PARENT_PID_PLACEHOLDER", str(os.getpid()))
        
        # 使用Popen来获得更好的进程控制
        try:
            # 启动子进程，创建新的进程组便于管理
            process = subprocess.Popen(
                ['python', '-c', subprocess_script],
                stdout=subprocess.PIPE,
                stderr=subprocess.PIPE,
                text=True,
                preexec_fn=os.setsid if hasattr(os, 'setsid') else None  # Unix系统创建新进程组
            )
            
            self._debug_log(f"🪟 DEBUG: [SUBPROCESS_STARTED] 启动窗口子进程: PID={process.pid}, window_id: {window_id}")
            
            # 将进程添加到活跃进程列表
            self.active_processes[window_id] = process
            
            # 统计当前tkinter窗口数量
            time.sleep(0.5)  # 等待窗口进程启动
            window_count = self._count_tkinter_windows()
            self._debug_log(f"📊 DEBUG: [WINDOW_COUNT_AFTER_CREATE] 窗口创建后，当前远端指令tkinter窗口总数: {window_count}")
            
            try:
                # 等待进程完成，带超时
                stdout, stderr = process.communicate(timeout=request['timeout_seconds'] + 10)
                
                # 进程正常完成，从活跃列表中移除
                self.active_processes.pop(window_id, None)
                
                # 总是输出stderr以便看到debug信息
                if stderr.strip():
                    import sys
                    print(f"SUBPROCESS STDERR:\n{stderr}", file=sys.stderr)
                
                # 添加更多debug信息
                self._debug_log(f"🪟 DEBUG: [SUBPROCESS_RESULT] Process completed: returncode={process.returncode}, stdout_length={len(stdout)}, stderr_length={len(stderr)}")
                
                if process.returncode == 0:
                    if stdout.strip():
                        try:
                            window_result = json.loads(stdout.strip())
                            self._debug_log(f"🪟 DEBUG: [TKINTER_WINDOW_RESULT] 窗口结果: {window_id}, action: {window_result.get('action')}")
                            return window_result
                        except json.JSONDecodeError as e:
                            self._debug_log(f"🪟 DEBUG: [JSON_DECODE_ERROR] Failed to parse stdout: {stdout[:200]}")
                            return {"action": "error", "message": f"窗口结果解析失败: {e}"}
                    else:
                        self._debug_log(f"🪟 DEBUG: [EMPTY_STDOUT] Process succeeded but stdout is empty")
                        return {"action": "error", "message": "窗口进程成功但没有输出结果"}
                else:
                    return {"action": "error", "message": f"窗口进程失败: returncode={process.returncode}, stderr={stderr}"}
                    
            except subprocess.TimeoutExpired:
                # 超时时强制终止子进程
                self._debug_log(f"⏰ DEBUG: [SUBPROCESS_TIMEOUT] 窗口子进程超时，强制终止: PID={process.pid}, window_id: {window_id}")
                
                try:
                    # 尝试温和终止
                    process.terminate()
                    process.wait(timeout=3)
                    self._debug_log(f"🔄 DEBUG: [SUBPROCESS_TERMINATED] 窗口子进程已终止: PID={process.pid}")
                except subprocess.TimeoutExpired:
                    # 强制杀死
                    process.kill()
                    process.wait(timeout=3)
                    self._debug_log(f"💀 DEBUG: [SUBPROCESS_KILLED] 窗口子进程已强制杀死: PID={process.pid}")
                except Exception as cleanup_error:
                    self._debug_log(f"Error: DEBUG: [SUBPROCESS_CLEANUP_ERROR] 清理子进程失败: {cleanup_error}")
                
                # 从活跃进程列表中移除
                self.active_processes.pop(window_id, None)
                
                return {"action": "timeout", "message": "窗口超时，子进程已清理"}
                
        except Exception as e:
            return {"action": "error", "message": f"窗口创建失败: {e}"}
    
    def _debug_log(self, message):
        """写入debug日志"""
        try:
            debug_file = Path("/Users/wukunhuan/.local/bin/GOOGLE_DRIVE_DATA/window_queue_debug.log")
            debug_file.parent.mkdir(exist_ok=True)
            
            with open(debug_file, "a", encoding="utf-8") as f:
                timestamp = time.time() - 1757413752.714440
                current_time = time.strftime("[%H:%M:%S]")
                f.write(f"{current_time} {message}\n")
                f.flush()
        except Exception:
            pass  # 忽略日志错误
    
    def _count_tkinter_windows(self):
        """统计当前GDS tkinter窗口数量"""
        count = 0
        try:
            for proc in psutil.process_iter(['pid', 'cmdline']):
                try:
                    cmdline = proc.info['cmdline']
                    if not cmdline:
                        continue
                    cmdline_str = ' '.join(cmdline)
                    # 检测GDS相关的tkinter窗口进程
                    if ('python' in cmdline_str.lower() and 
                        ('-c' in cmdline_str or 'tkinter' in cmdline_str.lower()) and
                        ('Google Drive Shell' in cmdline_str or 'root.title' in cmdline_str)):
                        count += 1
                except (psutil.NoSuchProcess, psutil.AccessDenied, psutil.ZombieProcess):
                    continue
        except Exception:
            pass
        return count
    
    def cleanup_windows(self, force=False):
        """
        手动清理窗口 - 支持跨进程清理
        
        Args:
            force (bool): 是否使用强制清理模式
        """
        if force:
            self._debug_log("🚨 DEBUG: [MANUAL_FORCE_CLEANUP] 手动强制清理所有窗口")
            self._force_cleanup_all_processes()
        else:
            self._debug_log("🧹 DEBUG: [MANUAL_CLEANUP] 手动清理所有窗口")
            self._cleanup_all_processes()
        
        # 额外执行跨进程清理
        self._cross_process_cleanup(force=force)
        
        self._release_lock()
    
    def _cross_process_cleanup(self, force=False):
        """跨进程清理 - 清理所有GDS相关的tkinter窗口"""
        try:
            import psutil
            cleaned_count = 0
            
            self._debug_log(f"🌐 DEBUG: [CROSS_PROCESS_CLEANUP] 开始跨进程清理，force={force}")
            
            for proc in psutil.process_iter(['pid', 'cmdline', 'ppid']):
                try:
                    cmdline = proc.info['cmdline']
                    if not cmdline:
                        continue
                        
                    cmdline_str = ' '.join(cmdline)
                    
                    # 检测GDS相关的tkinter窗口进程
                    if ('python' in cmdline_str.lower() and 
                        ('-c' in cmdline_str or 'tkinter' in cmdline_str.lower()) and
                        ('Google Drive Shell' in cmdline_str or 'root.title' in cmdline_str or 
                         'tkinter' in cmdline_str)):
                        
                        self._debug_log(f"🌐 DEBUG: [CROSS_PROCESS_FOUND] 发现tkinter进程: PID={proc.info['pid']}")
                        
                        if force:
                            # 强制清理：立即杀死
                            proc.kill()
                            self._debug_log(f"🚨 DEBUG: [CROSS_PROCESS_KILLED] 强制杀死进程: PID={proc.info['pid']}")
                        else:
                            # 温和清理：先尝试terminate
                            proc.terminate()
                            self._debug_log(f"🧹 DEBUG: [CROSS_PROCESS_TERMINATED] 温和终止进程: PID={proc.info['pid']}")
                        
                        cleaned_count += 1
                        
                except (psutil.NoSuchProcess, psutil.AccessDenied, psutil.ZombieProcess):
                    continue
                except Exception as e:
                    self._debug_log(f"Error: DEBUG: [CROSS_PROCESS_ERROR] 清理进程失败: {e}")
            
            if cleaned_count > 0:
                self._debug_log(f"🌐 DEBUG: [CROSS_PROCESS_COMPLETE] 跨进程清理了 {cleaned_count} 个tkinter进程")
            else:
                self._debug_log("🌐 DEBUG: [CROSS_PROCESS_NONE] 没有找到需要清理的tkinter进程")
                
        except Exception as e:
            self._debug_log(f"Error: DEBUG: [CROSS_PROCESS_CLEANUP_ERROR] 跨进程清理失败: {e}")
    
    def get_active_windows_count(self):
        """获取当前活跃窗口数量 - 跨进程统计"""
        # 本进程的窗口数量
        local_count = 0
        if hasattr(self, 'active_processes'):
            for window_id, process in list(self.active_processes.items()):
                try:
                    if process.poll() is None:  # 进程还在运行
                        local_count += 1
                    else:
                        # 进程已结束，从列表中移除
                        self.active_processes.pop(window_id, None)
                except Exception:
                    # 进程可能已经不存在，移除它
                    self.active_processes.pop(window_id, None)
        
        # 跨进程统计所有GDS tkinter窗口
        system_count = 0
        try:
            import psutil
            for proc in psutil.process_iter(['pid', 'cmdline']):
                try:
                    cmdline = proc.info['cmdline']
                    if not cmdline:
                        continue
                        
                    cmdline_str = ' '.join(cmdline)
                    
                    # 检测GDS相关的tkinter窗口进程
                    if ('python' in cmdline_str.lower() and 
                        ('-c' in cmdline_str or 'tkinter' in cmdline_str.lower()) and
                        ('Google Drive Shell' in cmdline_str or 'root.title' in cmdline_str or 
                         'tkinter' in cmdline_str)):
                        system_count += 1
                        
                except (psutil.NoSuchProcess, psutil.AccessDenied, psutil.ZombieProcess):
                    continue
        except Exception:
            pass
        
        # 返回系统级统计（更准确）
        return system_count
    
    def stop_manager(self):
        """停止跨进程窗口管理器"""
        self._debug_log("🛑 DEBUG: [CROSS_PROCESS_WINDOW_MANAGER] 跨进程窗口管理器已停止")

# 全局窗口管理器实例
_window_manager = None

def get_window_manager():
    """获取全局窗口管理器实例"""
    global _window_manager
    if _window_manager is None:
        _window_manager = WindowManager()
    return _window_manager<|MERGE_RESOLUTION|>--- conflicted
+++ resolved
@@ -618,18 +618,9 @@
     
     def execution_completed():
         global button_clicked
-        print("DEBUG: execution_completed function called!", file=sys.stderr)
         button_clicked = True
         result_queue.put({"action": "success", "message": "用户确认执行完成"})
         result["action"] = "success"
-        print("DEBUG: execution_completed about to destroy window", file=sys.stderr)
-        
-        # 保存剪切板内容，防止窗口关闭时丢失
-        try:
-            saved_clipboard = root.clipboard_get()
-        except:
-            saved_clipboard = command_text  # 如果获取失败，使用原始命令
-        
         # 记录窗口销毁
         try:
             with open(debug_file, "a", encoding="utf-8") as f:
@@ -639,15 +630,6 @@
                 f.flush()
         except:
             pass
-            
-        # 销毁窗口前重新设置剪切板
-        try:
-            root.clipboard_clear()
-            root.clipboard_append(saved_clipboard)
-            root.update()  # 确保剪切板更新生效
-        except:
-            pass
-            
         root.destroy()
     
     def direct_feedback():
@@ -656,13 +638,6 @@
         button_clicked = True
         result_queue.put({"action": "direct_feedback", "message": "启动直接反馈模式"})
         result["action"] = "direct_feedback"
-        
-        # 保存剪切板内容，防止窗口关闭时丢失
-        try:
-            saved_clipboard = root.clipboard_get()
-        except:
-            saved_clipboard = command_text  # 如果获取失败，使用原始命令
-        
         # 记录窗口销毁
         try:
             with open(debug_file, "a", encoding="utf-8") as f:
@@ -672,15 +647,6 @@
                 f.flush()
         except:
             pass
-            
-        # 销毁窗口前重新设置剪切板
-        try:
-            root.clipboard_clear()
-            root.clipboard_append(saved_clipboard)
-            root.update()  # 确保剪切板更新生效
-        except:
-            pass
-            
         root.destroy()
     
     #复制指令按钮
@@ -698,17 +664,10 @@
     )
     copy_btn.pack(side=tk.LEFT, padx=(0, 5), fill=tk.X, expand=True)
     
-<<<<<<< HEAD
-    # 直接反馈按钮（第二个位置）- 默认禁用，需要粘贴键激活
-    feedback_btn = tk.Button(
-        button_frame, 
-        text="⏳等待粘贴", 
-=======
     # 直接反馈按钮（第二个位置）- 初始禁用状态
     feedback_btn = tk.Button(
         button_frame, 
         text="⏳等待激活", 
->>>>>>> 883723f8
         command=direct_feedback,
         font=("Arial", 9),
         bg="#CCCCCC",  # 灰色表示禁用
@@ -717,50 +676,28 @@
         pady=5,
         relief=tk.RAISED,
         bd=2,
-<<<<<<< HEAD
-        state=tk.DISABLED  # 默认禁用
-    )
-    feedback_btn.pack(side=tk.LEFT, padx=(0, 5), fill=tk.X, expand=True)
-    
-    # 执行完成按钮（最右边）- 默认禁用，需要粘贴键激活
-=======
         state=tk.DISABLED  # 初始禁用
     )
     feedback_btn.pack(side=tk.LEFT, padx=(0, 5), fill=tk.X, expand=True)
     
     # 执行完成按钮（最右边）- 初始禁用状态
->>>>>>> 883723f8
     complete_btn = tk.Button(
         button_frame, 
         text="⏳等待激活", 
         command=execution_completed,
         font=("Arial", 9, "bold"),
-<<<<<<< HEAD
-        bg="#4CAF50",  # 绿色表示启用
-        fg="white",
-=======
         bg="#CCCCCC",  # 灰色表示禁用
         fg="#666666",
->>>>>>> 883723f8
         padx=10,
         pady=5,
         relief=tk.RAISED,
         bd=2,
-<<<<<<< HEAD
-        state=tk.NORMAL  # 启用以便测试
-=======
         state=tk.DISABLED  # 初始禁用
->>>>>>> 883723f8
     )
     complete_btn.pack(side=tk.LEFT, fill=tk.X, expand=True)
-    print("DEBUG: Complete button created and packed", file=sys.stderr)
     
     # 设置焦点到完成按钮
     complete_btn.focus_set()
-    print("DEBUG: Focus set to complete button", file=sys.stderr)
-    
-    # 粘贴检测标志
-    paste_detected = False
     
     # 按钮激活状态标志
     buttons_activated = False
@@ -862,178 +799,6 @@
     
     # Command键检测功能（窗口焦点方案）
     def on_key_press(event):
-<<<<<<< HEAD
-        global button_clicked, paste_detected
-        
-        # Command+C (Mac) 或 Ctrl+C (Windows/Linux) -复制指令
-        if ((event.state & 0x8) and event.keysym == 'c') or ((event.state & 0x4) and event.keysym == 'c'):
-            button_clicked = True
-            copy_command()
-            return "break"  # 阻止默认行为
-            
-        # Command+V (Mac) 或 Ctrl+V (Windows/Linux) - 检测粘贴操作
-        if ((event.state & 0x8) and event.keysym == 'v') or ((event.state & 0x4) and event.keysym == 'v'):
-            if not paste_detected:
-                paste_detected = True
-                # 启用执行完成按钮
-                complete_btn.config(
-                    text="✅执行完成",
-                    bg="#4CAF50",
-                    fg="white",
-                    state=tk.NORMAL
-                )
-                # 启用直接反馈按钮
-                feedback_btn.config(
-                    text="💬直接反馈",
-                    bg="#FF9800",
-                    fg="white",
-                    state=tk.NORMAL
-                )
-                # 播放提示音
-                try:
-                    import threading
-                    threading.Thread(target=play_bell_in_subprocess, daemon=True).start()
-                except Exception:
-                    pass
-            return "break"  # 阻止默认行为
-            
-        # Enter键 - 也可以激活按钮（用于测试）
-        if event.keysym == 'Return':
-            if not paste_detected:
-                paste_detected = True
-                # 启用执行完成按钮
-                complete_btn.config(
-                    text="✅执行完成",
-                    bg="#4CAF50",
-                    fg="white",
-                    state=tk.NORMAL
-                )
-                # 启用直接反馈按钮
-                feedback_btn.config(
-                    text="💬直接反馈",
-                    bg="#FF9800",
-                    fg="white",
-                    state=tk.NORMAL
-                )
-                # 播放提示音
-                try:
-                    import threading
-                    threading.Thread(target=play_bell_in_subprocess, daemon=True).start()
-                except Exception:
-                    pass
-            return "break"  # 阻止默认行为
-    
-    # 专门的粘贴事件处理函数
-    def handle_paste_shortcut(event=None):
-        global paste_detected
-        import sys
-        print(f"DEBUG: handle_paste_shortcut called! event: {event}", file=sys.stderr)
-        print(f"DEBUG: Current paste_detected state: {paste_detected}", file=sys.stderr)
-        if not paste_detected:
-            paste_detected = True
-            print(f"DEBUG: Activating buttons from handle_paste_shortcut!", file=sys.stderr)
-            # 启用执行完成按钮
-            complete_btn.config(
-                text="✅执行完成",
-                bg="#4CAF50",
-                fg="white",
-                state=tk.NORMAL
-            )
-            # 启用直接反馈按钮
-            feedback_btn.config(
-                text="💬直接反馈",
-                bg="#FF9800",
-                fg="white",
-                state=tk.NORMAL
-            )
-            # 播放提示音
-            try:
-                import threading
-                threading.Thread(target=play_bell_in_subprocess, daemon=True).start()
-            except Exception:
-                pass
-        else:
-            print(f"DEBUG: Paste already detected, ignoring", file=sys.stderr)
-        print(f"DEBUG: handle_paste_shortcut completed", file=sys.stderr)
-        return "break"
-    
-    # 只使用特定的粘贴绑定，不使用通用键盘绑定
-    print("DEBUG: About to set up paste bindings", file=sys.stderr)
-    
-    def debug_paste_ctrl(e):
-        print("DEBUG: Control-v binding triggered!", file=sys.stderr)
-        return handle_paste_shortcut()
-    
-    def debug_paste_cmd(e):
-        print("DEBUG: Command-v binding triggered!", file=sys.stderr)
-        return handle_paste_shortcut()
-    
-    def debug_paste_meta(e):
-        print("DEBUG: Meta-v binding triggered!", file=sys.stderr)
-        return handle_paste_shortcut()
-    
-    def debug_return(e):
-        print("DEBUG: Return binding triggered!", file=sys.stderr)
-        print("DEBUG: Calling execution_completed directly from Return key", file=sys.stderr)
-        execution_completed()
-        return "break"
-    
-    # 测试单一按键绑定
-    def debug_single_key(key_name):
-        def handler(e):
-            print(f"DEBUG: Single key '{key_name}' pressed!", file=sys.stderr)
-            print(f"DEBUG: Event details - keysym: {e.keysym}, state: {e.state}, char: {repr(e.char)}", file=sys.stderr)
-            return "break"
-        return handler
-    
-    root.bind('<Control-v>', debug_paste_ctrl)
-    root.bind('<Command-v>', debug_paste_cmd)
-    root.bind('<Meta-v>', debug_paste_meta)
-    root.bind('<Return>', debug_return)
-    
-    # 添加单一按键绑定测试
-    root.bind('<v>', debug_single_key('v'))
-    root.bind('<c>', debug_single_key('c'))
-    root.bind('<space>', debug_single_key('space'))
-    root.bind('<BackSpace>', debug_single_key('backspace'))
-    
-    # 测试Command键的单独检测
-    def debug_command_key(e):
-        print(f"DEBUG: Command key event! keysym: {e.keysym}, state: {e.state}, type: {e.type}", file=sys.stderr)
-        return "break"
-    
-    def debug_meta_key(e):
-        print(f"DEBUG: Meta key event! keysym: {e.keysym}, state: {e.state}, type: {e.type}", file=sys.stderr)
-        return "break"
-    
-    # 绑定Command键的各种可能名称（使用正确的tkinter键名）
-    try:
-        root.bind('<Meta_L>', debug_meta_key)
-        root.bind('<Meta_R>', debug_meta_key)
-        print("DEBUG: Meta key bindings set up successfully", file=sys.stderr)
-    except Exception as e:
-        print(f"DEBUG: Failed to bind Meta keys: {e}", file=sys.stderr)
-    
-    # 添加通用键盘事件监听来捕获所有事件
-    def debug_all_keys(e):
-        if e.keysym in ['Meta_L', 'Meta_R', 'Command_L', 'Command_R', 'v', 'c']:
-            print(f"DEBUG: All-key handler - keysym: {e.keysym}, state: {e.state}, type: {e.type}, char: {repr(e.char)}", file=sys.stderr)
-        return None  # 不阻止其他处理器
-    
-    root.bind('<KeyPress>', debug_all_keys)
-    root.bind('<KeyRelease>', debug_all_keys)
-    
-    print("DEBUG: All key bindings set up completed (including Command key detection)", file=sys.stderr)
-    
-    # 确保窗口获得焦点（使用测试脚本中成功的方法）
-    root.focus_force()
-    root.lift()
-    root.attributes('-topmost', True)
-    root.focus_set()
-    
-    import sys
-    print("DEBUG: Using specific paste bindings only (no general key binding)", file=sys.stderr)
-=======
         """处理按键按下事件"""
         global buttons_activated
         
@@ -1180,16 +945,9 @@
     root.focus_set()
     
     print("DEBUG: Global keyboard event bindings completed", file=sys.stderr)
->>>>>>> 883723f8
     
     # 设置超时定时器
     def timeout_destroy():
-        # 保存剪切板内容，防止窗口关闭时丢失
-        try:
-            saved_clipboard = root.clipboard_get()
-        except:
-            saved_clipboard = command_text  # 如果获取失败，使用原始命令
-            
         try:
             with open(debug_file, "a", encoding="utf-8") as f:
                 import time
@@ -1198,15 +956,6 @@
                 f.flush()
         except:
             pass
-            
-        # 销毁窗口前重新设置剪切板
-        try:
-            root.clipboard_clear()
-            root.clipboard_append(saved_clipboard)
-            root.update()  # 确保剪切板更新生效
-        except:
-            pass
-            
         result.update({"action": "timeout"})
         root.destroy()
     
@@ -1231,23 +980,15 @@
     root.protocol("WM_DELETE_WINDOW", on_window_closing)
     
     # 运行窗口
-<<<<<<< HEAD
-    print("DEBUG: Starting tkinter mainloop", file=sys.stderr)
-    root.mainloop()
-    print("DEBUG: Tkinter mainloop ended", file=sys.stderr)
-=======
     try:
         root.mainloop()
     finally:
         cleanup_resources()
->>>>>>> 883723f8
     
     # 输出结果
-    print(f"DEBUG: Final result: {result}", file=sys.stderr)
     print(json.dumps(result))
 
 except Exception as e:
-    print(f"DEBUG: Exception occurred: {e}", file=sys.stderr)
     print(json.dumps({"action": "error", "message": str(e)}))
 '''
         
@@ -1287,26 +1028,13 @@
                 # 进程正常完成，从活跃列表中移除
                 self.active_processes.pop(window_id, None)
                 
-                # 总是输出stderr以便看到debug信息
-                if stderr.strip():
-                    import sys
-                    print(f"SUBPROCESS STDERR:\n{stderr}", file=sys.stderr)
-                
-                # 添加更多debug信息
-                self._debug_log(f"🪟 DEBUG: [SUBPROCESS_RESULT] Process completed: returncode={process.returncode}, stdout_length={len(stdout)}, stderr_length={len(stderr)}")
-                
-                if process.returncode == 0:
-                    if stdout.strip():
-                        try:
-                            window_result = json.loads(stdout.strip())
-                            self._debug_log(f"🪟 DEBUG: [TKINTER_WINDOW_RESULT] 窗口结果: {window_id}, action: {window_result.get('action')}")
-                            return window_result
-                        except json.JSONDecodeError as e:
-                            self._debug_log(f"🪟 DEBUG: [JSON_DECODE_ERROR] Failed to parse stdout: {stdout[:200]}")
-                            return {"action": "error", "message": f"窗口结果解析失败: {e}"}
-                    else:
-                        self._debug_log(f"🪟 DEBUG: [EMPTY_STDOUT] Process succeeded but stdout is empty")
-                        return {"action": "error", "message": "窗口进程成功但没有输出结果"}
+                if process.returncode == 0 and stdout.strip():
+                    try:
+                        window_result = json.loads(stdout.strip())
+                        self._debug_log(f"🪟 DEBUG: [TKINTER_WINDOW_RESULT] 窗口结果: {window_id}, action: {window_result.get('action')}")
+                        return window_result
+                    except json.JSONDecodeError as e:
+                        return {"action": "error", "message": f"窗口结果解析失败: {e}"}
                 else:
                     return {"action": "error", "message": f"窗口进程失败: returncode={process.returncode}, stderr={stderr}"}
                     
